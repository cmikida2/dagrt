from __future__ import division

__copyright__ = "Copyright (C) 2014 Andreas Kloeckner"

__license__ = """
Permission is hereby granted, free of charge, to any person obtaining a copy
of this software and associated documentation files (the "Software"), to deal
in the Software without restriction, including without limitation the rights
to use, copy, modify, merge, publish, distribute, sublicense, and/or sell
copies of the Software, and to permit persons to whom the Software is
furnished to do so, subject to the following conditions:

The above copyright notice and this permission notice shall be included in
all copies or substantial portions of the Software.

THE SOFTWARE IS PROVIDED "AS IS", WITHOUT WARRANTY OF ANY KIND, EXPRESS OR
IMPLIED, INCLUDING BUT NOT LIMITED TO THE WARRANTIES OF MERCHANTABILITY,
FITNESS FOR A PARTICULAR PURPOSE AND NONINFRINGEMENT. IN NO EVENT SHALL THE
AUTHORS OR COPYRIGHT HOLDERS BE LIABLE FOR ANY CLAIM, DAMAGES OR OTHER
LIABILITY, WHETHER IN AN ACTION OF CONTRACT, TORT OR OTHERWISE, ARISING FROM,
OUT OF OR IN CONNECTION WITH THE SOFTWARE OR THE USE OR OTHER DEALINGS IN
THE SOFTWARE.
"""

from collections import namedtuple
import numpy as np
import scipy.optimize
<<<<<<< HEAD
=======
from leap.vm.expression import (EvaluationMapper,
    DifferentiationMapperWithContext)
>>>>>>> e00361ae

import six


class FailStepException(Exception):
    pass


class NumpyInterpreter(object):
    """A :mod:`numpy`-targeting interpreter for the time integration language
    defined in :mod:`leap.vm.language`.

    .. automethod:: set_up
    .. automethod:: initialize
    .. automethod:: run
    """

# {{{ events returned from run()

    class StateComputed(namedtuple("StateComputed",
              ["t", "time_id", "component_id", "state_component"])):
        """
        .. attribute:: t
        .. attribute:: time_id
        .. attribute:: component_id

            Identifier of the state component being returned.

        .. attribute:: state_component
        """

    class StepCompleted(namedtuple("StepCompleted", ["t"])):
        """
        .. attribute:: t

            Floating point number.
        """

    class StepFailed(namedtuple("StepFailed", ["t"])):
        """
        .. attribute:: t

            Floating point number.
        """
# }}}

    def __init__(self, code, function_map):
        """
        :arg code: an instance of :class:`leap.vm.TimeIntegratorCode`
        :arg function_map: a mapping from function identifiers to functions
        """
        self.code = code
        from leap.vm.language import ExecutionController
        self.exec_controller = ExecutionController(code)
        self.state = {}

        builtins = {
                "<builtin>len": len,
                "<builtin>isnan": np.isnan,
                "<builtin>norm": np.linalg.norm,
                "<builtin>dot_product": np.vdot
                }

        # Ensure none of the names in the function map conflict with the
        # builtins.
        assert not set(builtins) & set(function_map)

        self.functions = dict(builtins, **function_map)
        self.eval_mapper = EvaluationMapper(self.state, self.functions)

    def set_up(self, t_start, dt_start, state):
        """
        :arg state: a dictionary mapping state identifiers to their values
        """

        self.state["<t>"] = t_start
        self.state["<dt>"] = dt_start
        for key, val in six.iteritems(state):
            if key.startswith("<"):
                raise ValueError("state variables may not start with '<'")
            self.state["<state>"+key] = val

    def initialize(self):
        self.exec_controller.reset()
        self.exec_controller.update_plan(self.code.initialization_dep_on)
        for event in self.exec_controller(self):
            pass

    def run(self, t_end):
        """Generates :ref:`numpy-exec-events`."""

        last_step = False
        while True:
            # {{{ adjust time step down at end of integration

            t = self.state["<t>"]
            dt = self.state["<dt>"]

            if t+dt >= t_end:
                assert t <= t_end
                self.state["<dt>"] = t_end - t
                last_step = True

            # }}}

            try:
                try:
                    self.exec_controller.reset()
                    self.exec_controller.update_plan(self.code.step_dep_on)
                    for event in self.exec_controller(self):
                        yield event

                finally:
                    # discard non-permanent per-step state
                    for name in list(six.iterkeys(self.state)):
                        if (
                                not name.startswith("<state>")
                                and not name.startswith("<p>")
                                and name not in ["<t>", "<dt>"]):
                            del self.state[name]

            except FailStepException:
                yield self.StepFailed(t=self.state["<t>"])
                continue

            yield self.StepCompleted(t=self.state["<t>"])

            if last_step:
                break

    def register_function(self, name, f):
        if name in self.functions:
            raise ValueError("function '%s' already regsitered" % name)

        self.functions[name] = f

    # {{{ execution methods

<<<<<<< HEAD
    def exec_AssignRHS(self, insn):
        rhs = self.rhs_map[insn.component_id]
        t = self.eval_mapper(insn.t)

        for assignee, args in zip(insn.assignees, insn.rhs_arguments):
            self.state[assignee] = rhs(t, **dict(
                    (name, self.eval_mapper(expr))
                    for name, expr in args))

    def exec_AssignSolvedRHS(self, insn):
        assert len(insn.lhs) == len(insn.rhs)
        assert len(insn.lhs) == 1
=======
    def exec_AssignSolvedRHS(self, insn):
>>>>>>> e00361ae

        class FunctionWithContext(object):

            def __init__(self, expression, arg_name, context, functions):
                self.eval_mapper = EvaluationMapper(self, functions)
                self.expression = expression
                self.arg_name = arg_name
                self.context = context

            def __call__(self, arg):
                self.value = arg
                return self.eval_mapper(self.expression)

            def __getitem__(self, name):
                if name == self.arg_name:
                    return self.value
                else:
                    return self.context[name]

<<<<<<< HEAD
        func = FunctionWithContext(insn.lhs[0] - insn.rhs[0],
                                   insn.solve_component.name, self.state,
                                   self.functions)

        if insn.solver_id == 'newton':
            guess_value = self.eval_mapper(insn.guess)
            self.state[insn.assignee] = scipy.optimize.newton(func, guess_value)
=======
        func = FunctionWithContext(insn.expressions[0],
                                   insn.solve_components[0].name, self.state,
                                   self.functions)

        if insn.solver_id == 'newton':
            guess = self.eval_mapper(insn.solver_parameters['initial_guess'])
            self.state[insn.assignees[0]] = scipy.optimize.newton(func, guess)
>>>>>>> e00361ae
        else:
            raise ValueError('Unknown solver id: ' + str(insn.solver_id))

    def exec_ReturnState(self, insn):
        return self.StateComputed(
                    t=self.eval_mapper(insn.time),
                    time_id=insn.time_id,
                    component_id=insn.component_id,
                    state_component=self.eval_mapper(insn.expression)), []

    def exec_AssignExpression(self, insn):
        self.state[insn.assignee] = self.eval_mapper(insn.expression)

    def exec_Raise(self, insn):
        raise insn.error_condition(insn.error_message)

    def exec_FailStep(self, insn):
        raise FailStepException()

    def exec_If(self, insn):
        if self.eval_mapper(insn.condition):
            return None, insn.then_depends_on
        else:
            return None, insn.else_depends_on

    # }}}


# {{{ step matrix finder

class StepMatrixFinder(NumpyInterpreter):
    """Constructs a step matrix on-the-fly while interpreting code.

    Assumes that all function evaluations occur as the root node of
    a separate assignment instruction.
    """

    def __init__(self, code, function_map, function_deriv_map, variables=None):
        NumpyInterpreter.__init__(self, code, function_map)

        self.function_map = function_map
        self.function_deriv_map = function_deriv_map

        self.diff_states = {}
        if variables is None:
            variables = self.get_state_variables()
        self.variables = variables
        for variable in variables:
            self.diff_states[variable] = {}
        # Initialize the differentiation mapper.
        self.diff_mappers = {}
        for variable in variables:
            context = self.diff_states[variable]
            self.diff_mappers[variable] = \
                DifferentiationMapperWithContext(variable, function_deriv_map,
                context)

    def get_state_variables(self):
        """Extract all state-related variables from the code."""
        all_var_ids = set()
        for inst in self.code.instructions:
            all_var_ids |= inst.get_assignees()
            all_var_ids |= inst.get_read_variables()
        all_state_vars = []
        for var_name in all_var_ids:
            if var_name.startswith('<p>') or var_name.startswith('<state>'):
                all_state_vars.append(var_name)
        all_state_vars.sort()
        from pymbolic import var
        return list(map(var, all_state_vars))

    def build_step_matrix(self):
        nv = len(self.variables)
        step_matrix = np.zeros((nv, nv),)
        for i, v in enumerate(self.variables):
            for j, vv in enumerate(self.variables):
                step_matrix[i][j] = self.diff_mappers[vv](v)
        return step_matrix

    def run(self, t_end):
        """Generates :ref:`numpy-exec-events`."""

        last_step = False
        while True:
            # {{{ adjust time step down at end of integration

            t = self.state["<t>"]
            dt = self.state["<dt>"]

            if t+dt >= t_end:
                assert t <= t_end
                self.state["<dt>"] = t_end - t
                last_step = True

            # }}}

            try:
                try:
                    self.exec_controller.reset()
                    self.exec_controller.update_plan(self.code.step_dep_on)
                    for event in self.exec_controller(self):
                        if isinstance(event, self.StateComputed):
                            event.step_matrix = self.build_step_matrix()
                            # Discard computed derivatives.
                            for variable in self.variables:
                                self.diff_states[variable].clear()
                        yield event
                finally:
                    # discard non-permanent per-step state
                    for name in list(six.iterkeys(self.state)):
                        if (
                                not name.startswith("<state>")
                                and not name.startswith("<p>")
                                and name not in ["<t>", "<dt>"]):
                            del self.state[name]

            except FailStepException:
                yield self.StepFailed(t=self.state["<t>"])
                continue

            yield self.StepCompleted(t=self.state["<t>"])

            if last_step:
                break

    def _exec_func_eval_assignment(self, assignee, call):
        func = self.function_map[call.function.name]

        from pymbolic.primitives import CallWithKwargs
        evaluated_args = [
            self.eval_mapper(arg_expr)
            for name, arg_expr in call.parameters]

        if isinstance(call, CallWithKwargs):
            evaluated_kwargs = [
                    (name, self.eval_mapper(arg_expr))
                    for name, arg_expr in call.kw_parameters.items()]
        else:
            evaluated_kwargs = []

        self.state[assignee] = func(*evaluated_args, **dict(evaluated_kwargs))

        # Compute derivatives of assignee by chain rule.
        func_deriv = self.function_deriv_map[call.function.name]

        for variable in self.variables:
            total_deriv = 0

            for i, arg in enumerate(call.parameters):
                deriv = self.diff_mappers[variable](arg)
                eval_deriv = self.eval_mapper(deriv)
                total_deriv += (
                        func_deriv(i, *evaluated_args, **dict(evaluated_kwargs))
                        * eval_deriv)

            if isinstance(call, CallWithKwargs):
                for arg_name, arg in call.kw_parameters.items():
                    deriv = self.diff_mappers[variable](arg)
                    eval_deriv = self.eval_mapper(deriv)
                    total_deriv += (
                            func_deriv(arg_name,
                                *evaluated_args, **dict(evaluated_kwargs))
                            * eval_deriv)

            self.diff_states[variable][assignee] = self.eval_mapper(total_deriv)

    def exec_AssignExpression(self, insn):
        from pymbolic.primitives import Call, CallWithKwargs

        if isinstance(insn.expression, (Call, CallWithKwargs)):
            self._exec_func_eval_assignment(insn.assignee, insn.expression)
        else:
            self.state[insn.assignee] = self.eval_mapper(insn.expression)
            for variable in self.variables:
                deriv = self.diff_mappers[variable](insn.expression)
                self.diff_states[variable][insn.assignee] = self.eval_mapper(deriv)

# }}}

# vim: fdm=marker<|MERGE_RESOLUTION|>--- conflicted
+++ resolved
@@ -25,11 +25,8 @@
 from collections import namedtuple
 import numpy as np
 import scipy.optimize
-<<<<<<< HEAD
-=======
 from leap.vm.expression import (EvaluationMapper,
     DifferentiationMapperWithContext)
->>>>>>> e00361ae
 
 import six
 
@@ -168,22 +165,7 @@
 
     # {{{ execution methods
 
-<<<<<<< HEAD
-    def exec_AssignRHS(self, insn):
-        rhs = self.rhs_map[insn.component_id]
-        t = self.eval_mapper(insn.t)
-
-        for assignee, args in zip(insn.assignees, insn.rhs_arguments):
-            self.state[assignee] = rhs(t, **dict(
-                    (name, self.eval_mapper(expr))
-                    for name, expr in args))
-
     def exec_AssignSolvedRHS(self, insn):
-        assert len(insn.lhs) == len(insn.rhs)
-        assert len(insn.lhs) == 1
-=======
-    def exec_AssignSolvedRHS(self, insn):
->>>>>>> e00361ae
 
         class FunctionWithContext(object):
 
@@ -203,15 +185,6 @@
                 else:
                     return self.context[name]
 
-<<<<<<< HEAD
-        func = FunctionWithContext(insn.lhs[0] - insn.rhs[0],
-                                   insn.solve_component.name, self.state,
-                                   self.functions)
-
-        if insn.solver_id == 'newton':
-            guess_value = self.eval_mapper(insn.guess)
-            self.state[insn.assignee] = scipy.optimize.newton(func, guess_value)
-=======
         func = FunctionWithContext(insn.expressions[0],
                                    insn.solve_components[0].name, self.state,
                                    self.functions)
@@ -219,7 +192,6 @@
         if insn.solver_id == 'newton':
             guess = self.eval_mapper(insn.solver_parameters['initial_guess'])
             self.state[insn.assignees[0]] = scipy.optimize.newton(func, guess)
->>>>>>> e00361ae
         else:
             raise ValueError('Unknown solver id: ' + str(insn.solver_id))
 
