--- conflicted
+++ resolved
@@ -150,15 +150,6 @@
         fortran_libraries=["lapack", "blas"])
 
 
-<<<<<<< HEAD
-def test_usertype_arrays():
-    with CodeBuilder(name="primary") as cb:
-        cb("y_array", "<builtin>array_utype(5, <state>ytype)")
-        cb("y_array[i]", "<state>ytype",
-                loops=(("i", 0, 5),))
-        cb("y_array[i]", "i*<func>f(0, y_array[i])",
-                loops=(("i", 0, 5),))
-=======
 def test_elementwise_abs():
     with CodeBuilder(name="primary") as cb:
         cb("y", "<func>f(0, <state>ytype)")
@@ -172,7 +163,6 @@
         cb("k", "<builtin>elementwise_abs(i)")
         # Test new builtin on a scalar.
         cb("l", "<builtin>elementwise_abs(-20)")
->>>>>>> 128e2559
 
     code = create_DAGCode_with_steady_phase(cb.statements)
 
@@ -189,11 +179,44 @@
                 """))
 
     codegen = f.CodeGenerator(
-<<<<<<< HEAD
+            "element_abs_test",
+            function_registry=freg,
+            user_type_map={"ytype": f.ArrayType((100,), f.BuiltinType("real*8"))},
+            timing_function="second")
+
+    code_str = codegen(code)
+
+    run_fortran([
+        ("element_abs.f90", code_str),
+        ("test_element_abs.f90", read_file("test_element_abs.f90")),
+        ],
+        fortran_libraries=["lapack", "blas"])
+
+
+def test_usertype_arrays():
+    with CodeBuilder(name="primary") as cb:
+        cb("y_array", "<builtin>array_utype(5, <state>ytype)")
+        cb("y_array[i]", "<state>ytype",
+                loops=(("i", 0, 5),))
+        cb("y_array[i]", "i*<func>f(0, y_array[i])",
+                loops=(("i", 0, 5),))
+
+    code = create_DAGCode_with_steady_phase(cb.statements)
+
+    rhs_function = "<func>f"
+
+    from dagrt.function_registry import (
+            base_function_registry, register_ode_rhs)
+    freg = register_ode_rhs(base_function_registry, "ytype",
+                            identifier=rhs_function,
+                            input_names=("y",))
+    freg = freg.register_codegen(rhs_function, "fortran",
+            f.CallCode("""
+                ${result} = -2*${y}
+                """))
+
+    codegen = f.CodeGenerator(
             "utype_arrays",
-=======
-            "element_abs_test",
->>>>>>> 128e2559
             function_registry=freg,
             user_type_map={"ytype": f.ArrayType((100,), f.BuiltinType("real*8"))},
             timing_function="second")
@@ -201,13 +224,8 @@
     code_str = codegen(code)
 
     run_fortran([
-<<<<<<< HEAD
         ("utype_arrays.f90", code_str),
         ("test_utype_arrays.f90", read_file("test_utype_arrays.f90")),
-=======
-        ("element_abs.f90", code_str),
-        ("test_element_abs.f90", read_file("test_element_abs.f90")),
->>>>>>> 128e2559
         ],
         fortran_libraries=["lapack", "blas"])
 
